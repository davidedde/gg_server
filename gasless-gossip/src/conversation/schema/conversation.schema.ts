--- conflicted
+++ resolved
@@ -1,12 +1,7 @@
-<<<<<<< HEAD
-// File: src/modules/conversation/schemas/conversation.schema.ts
-=======
->>>>>>> 758c4be3
 import { Prop, Schema, SchemaFactory } from '@nestjs/mongoose';
 import { Document, Schema as MongooseSchema } from 'mongoose';
 import { ApiProperty } from '@nestjs/swagger';
 
-<<<<<<< HEAD
 export enum ConversationType {
   DIRECT = 'direct',
   GROUP = 'group'
@@ -21,27 +16,18 @@
 
 @Schema({ _id: false })
 export class ConversationMember {
-=======
-// Subdocument schema for participant information
-@Schema({ _id: false })
-export class Participant {
->>>>>>> 758c4be3
   @ApiProperty({ description: 'User ID of the participant' })
   @Prop({ type: MongooseSchema.Types.ObjectId, ref: 'User', required: true })
   userId: MongooseSchema.Types.ObjectId;
 
-<<<<<<< HEAD
   @ApiProperty({ description: 'Member role in the group' })
   @Prop({ type: String, enum: MemberRole, default: MemberRole.MEMBER })
   role: MemberRole;
 
-=======
->>>>>>> 758c4be3
   @ApiProperty({ description: 'Number of unread messages for this participant' })
   @Prop({ type: Number, default: 0 })
   unreadCount: number;
 
-<<<<<<< HEAD
   @ApiProperty({ description: 'Timestamp of last read message' })
   @Prop({ type: Date })
   lastReadAt?: Date;
@@ -63,131 +49,61 @@
 
 @Schema({ timestamps: true })
 export class Conversation {
-  @ApiProperty({ description: 'Conversation title (required for group conversations)' })
-  @Prop({ type: String, trim: true })
+  @Prop({
+    type: String,
+    enum: Object.values(ConversationType),
+    required: true,
+  })
+  type!: ConversationType;
+
+  @Prop({
+    type: String,
+    required: function (this: ConversationDocument) {
+      return this.type === ConversationType.GROUP;
+    },
+    trim: true,
+    maxlength: 100,
+  })
   title?: string;
 
-  @ApiProperty({ description: 'Conversation type' })
-  @Prop({ type: String, enum: ConversationType, required: true })
-  type: ConversationType;
+  @Prop({
+    type: [{ type: MongooseSchema.Types.ObjectId, ref: 'User' }],
+    validate: [
+      {
+        validator: function (this: ConversationDocument, participants: string[]) {
+          if (this.type === ConversationType.DIRECT) {
+            return participants.length === 2;
+          }
+          return participants.length >= 2;
+        },
+        message:
+          'Direct conversations must have exactly 2 participants, group conversations must have at least 2',
+      },
+    ],
+    required: true,
+  })
+  participants!: User[];
 
-  @ApiProperty({ description: 'Whether this is an encrypted conversation' })
-  @Prop({ type: Boolean, default: false })
-  isEncrypted: boolean;
+  @Prop({
+    type: MongooseSchema.Types.ObjectId,
+    ref: 'User',
+    required: function (this: ConversationDocument) {
+      return this.type === ConversationType.GROUP;
+    },
+  })
+  admin?: User;
 
-  @ApiProperty({ description: 'Conversation description (for groups)' })
-  @Prop({ type: String })
-  description?: string;
+  @Prop({ type: Boolean, default: true })
+  isActive!: boolean;
 
-  @ApiProperty({ description: 'Group avatar URL (for groups)' })
-  @Prop({ type: String })
-  avatarUrl?: string;
-
-  @ApiProperty({ description: 'Conversation participants with their status' })
-  @Prop({ type: [ConversationMemberSchema], required: true })
-  members: ConversationMember[];
-
-  @ApiProperty({ description: 'Creator of the conversation' })
-  @Prop({ type: MongooseSchema.Types.ObjectId, ref: 'User', required: true })
-  createdBy: MongooseSchema.Types.ObjectId;
-
-  @ApiProperty({ description: 'Last message in the conversation' })
-  @Prop({ type: MongooseSchema.Types.ObjectId, ref: 'Message' })
-  lastMessageId?: MongooseSchema.Types.ObjectId;
-
-  @ApiProperty({ description: 'Last message timestamp' })
-  @Prop({ type: Date })
-  lastMessageAt?: Date;
-
-  @ApiProperty({ description: 'Pinned messages in the conversation' })
-  @Prop({ type: [{ type: MongooseSchema.Types.ObjectId, ref: 'Message' }], default: [] })
-  pinnedMessages: MongooseSchema.Types.ObjectId[];
-
-  @ApiProperty({ description: 'Whether members can add others (for groups)' })
-  @Prop({ type: Boolean, default: true })
-  canMembersAddMembers: boolean;
-
-  @ApiProperty({ description: 'Whether members can send messages (for groups)' })
-  @Prop({ type: Boolean, default: true })
-  canMembersSendMessages: boolean;
-
-  @ApiProperty({ description: 'Whether only admins can send messages (for announcements)' })
-  @Prop({ type: Boolean, default: false })
-  isAnnouncementGroup: boolean;
-=======
-  @ApiProperty({ description: 'Timestamp when the participant last read the conversation' })
-  @Prop({ type: Date })
-  lastReadAt?: Date;
-
-  @ApiProperty({ description: 'Whether the participant has left the conversation' })
-  @Prop({ type: Boolean, default: false })
-  hasLeft: boolean;
-
-  @ApiProperty({ description: 'When the participant was added to the conversation' })
   @Prop({ type: Date, default: Date.now })
-  joinedAt: Date;
-}
-
-export const ParticipantSchema = SchemaFactory.createForClass(Participant);
-
-@Schema({ timestamps: true })
-export class Conversation {
-  @ApiProperty({ description: 'Conversation title (optional for direct messages)' })
-  @Prop({ type: String, trim: true })
-  title?: string;
-
-  @ApiProperty({ description: 'Whether this is a group conversation' })
-  @Prop({ type: Boolean, default: false, required: true })
-  isGroup: boolean;
-
-  @ApiProperty({ description: 'Conversation participants with their read status' })
-  @Prop({ type: [ParticipantSchema], required: true })
-  participants: Participant[];
-
-  @ApiProperty({ description: 'Creator of the conversation' })
-  @Prop({ type: MongooseSchema.Types.ObjectId, ref: 'User', required: true })
-  createdBy: MongooseSchema.Types.ObjectId;
-
-  @ApiProperty({ description: 'Last message in the conversation' })
-  @Prop({ type: MongooseSchema.Types.ObjectId, ref: 'Message' })
-  lastMessage?: MongooseSchema.Types.ObjectId;
-
-  @ApiProperty({ description: 'Last message text preview' })
-  @Prop({ type: String })
-  lastMessageText?: string;
-
-  @ApiProperty({ description: 'Sender of the last message' })
-  @Prop({ type: MongooseSchema.Types.ObjectId, ref: 'User' })
-  lastMessageSender?: MongooseSchema.Types.ObjectId;
-
-  @ApiProperty({ description: 'When the last message was sent' })
-  @Prop({ type: Date })
-  lastMessageAt?: Date;
->>>>>>> 758c4be3
-
-  @ApiProperty({ description: 'Creation timestamp' })
-  createdAt: Date;
-
-  @ApiProperty({ description: 'Last update timestamp' })
-  updatedAt: Date;
+  lastMessageAt!: Date;
 }
 
 export type ConversationDocument = Conversation & Document;
 export const ConversationSchema = SchemaFactory.createForClass(Conversation);
 
-// Create indexes for efficient querying
-<<<<<<< HEAD
-ConversationSchema.index({ 'members.userId': 1 });
-ConversationSchema.index({ createdBy: 1 });
-ConversationSchema.index({ lastMessageAt: -1 });
-ConversationSchema.index({ 'members.userId': 1, lastMessageAt: -1 });
-ConversationSchema.index({ 'members.userId': 1, 'members.hasLeft': 1 });
-ConversationSchema.index({ type: 1 });
-ConversationSchema.index({ isAnnouncementGroup: 1 });
-=======
-ConversationSchema.index({ 'participants.userId': 1 });
-ConversationSchema.index({ lastMessageAt: -1 });
-ConversationSchema.index({ createdAt: -1 });
-ConversationSchema.index({ 'participants.userId': 1, lastMessageAt: -1 });
-ConversationSchema.index({ 'participants.userId': 1, 'participants.hasLeft': 1 });
->>>>>>> 758c4be3
+// Add indexes
+ConversationSchema.index({ participants: 1 });
+ConversationSchema.index({ admin: 1 });
+ConversationSchema.index({ lastMessageAt: -1 });