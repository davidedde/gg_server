--- conflicted
+++ resolved
@@ -8,27 +8,12 @@
 import { InjectModel } from '@nestjs/mongoose';
 import { Model } from 'mongoose';
 import * as bcrypt from 'bcrypt';
-<<<<<<< HEAD
-import { CreateUserDto } from 'src/modules/user/dto/create-user.dto';
-import { UserDocument } from 'src/modules/user/schemas/user.schema';
-import { UserResponseDto } from 'src/modules/user/dto/user-response.dto';
-import { UserProfileDto } from 'src/modules/user/dto/user-profile.dto';
-import { UpdateUserDto } from 'src/modules/user/dto/update-user.dto';
-import { UserStatus } from 'src/modules/user/enums/user-status.enum';
-// import { UserDocument } from './schemas/user.schema';
-// import { CreateUserDto } from './dto/create-user.dto';
-// import { UpdateUserDto } from './dto/update-user.dto';
-// import { UserResponseDto } from './dto/user-response.dto';
-// import { UserProfileDto } from './dto/user-profile.dto';
-// import { UserStatus } from './enums/user-status.enum';
-=======
 import { UserStatus } from 'src/modules/user/enums/user-status.enum';
 import { UserDocument } from 'src/modules/user/schemas/user.schema';
 import { CreateUserDto } from 'src/users/dto/create-user.dto';
 import { UserResponseDto } from 'src/modules/user/dto/user-response.dto';
 import { UserProfileDto } from 'src/modules/user/dto/user-profile.dto';
 import { UpdateUserDto } from 'src/modules/user/dto/update-user.dto';
->>>>>>> 4855f3ab
 
 @Injectable()
 export class UserService {
@@ -136,12 +121,7 @@
 
     // Convert to object and add the isContact flag
     const userObj = user.toObject();
-<<<<<<< HEAD
-    // userObj.isContact = isContact;
-
-=======
     userObj   
->>>>>>> 4855f3ab
     return new UserProfileDto(userObj);
   }
 
@@ -235,19 +215,17 @@
    */
   async associateWalletAddress(userId: string, walletAddress: string): Promise<UserResponseDto> {
     // Check if wallet is already associated with another user
-<<<<<<< HEAD
     const existingUser = await this.userModel
       .findOne({
         walletAddresses: walletAddress,
       })
       .exec();
 
-=======
+    if (existingUser && existingUser.id.toString() !== userId) {
     const existingUser = await this.userModel.findOne({ 
       walletAddresses: walletAddress 
     }).exec();
     
->>>>>>> 4855f3ab
     if (existingUser && existingUser.id.toString() !== userId) {
       throw new ConflictException('Wallet address is already associated with another user');
     }
