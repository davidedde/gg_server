--- conflicted
+++ resolved
@@ -4,10 +4,6 @@
 import { UserController } from './user.controller';
 import { UserService } from './user.service';
 import { UserSchema } from 'src/modules/user/schemas/user.schema';
-<<<<<<< HEAD
-// import { UserSchema } from './schemas/user.schema';
-=======
->>>>>>> 4855f3ab
 
 @Module({
   imports: [MongooseModule.forFeature([{ name: 'User', schema: UserSchema }])],
