--- conflicted
+++ resolved
@@ -13,15 +13,12 @@
 import { PassportModule } from '@nestjs/passport';
 import { JwtModule } from '@nestjs/jwt';
 import { AuthenticationModule } from './authentication/authentication.module';
-<<<<<<< HEAD
 import { AuthenticationMiddleware } from './authentication/middleware/authentication.middleware';
 import { ThrottlerGuard, ThrottlerModule } from '@nestjs/throttler';
 import { APP_GUARD } from '@nestjs/core';
-=======
 import { MessageModule } from './messaging/message.module';
 import { ConversationModule } from './conversation/conversation.module';
 
->>>>>>> 1cdd7c93
 
 @Module({
   imports: [
